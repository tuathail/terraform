package google

import (
	"fmt"
<<<<<<< HEAD
	"regexp"
=======
	"os"
>>>>>>> ab01c231
	"strings"
	"testing"

	"github.com/hashicorp/terraform/helper/acctest"
	"github.com/hashicorp/terraform/helper/resource"
	"github.com/hashicorp/terraform/terraform"
	"google.golang.org/api/compute/v1"
)

func TestAccComputeInstance_basic_deprecated_network(t *testing.T) {
	var instance compute.Instance
	var instanceName = fmt.Sprintf("instance-test-%s", acctest.RandString(10))

	resource.Test(t, resource.TestCase{
		PreCheck:     func() { testAccPreCheck(t) },
		Providers:    testAccProviders,
		CheckDestroy: testAccCheckComputeInstanceDestroy,
		Steps: []resource.TestStep{
			resource.TestStep{
				Config: testAccComputeInstance_basic_deprecated_network(instanceName),
				Check: resource.ComposeTestCheckFunc(
					testAccCheckComputeInstanceExists(
						"google_compute_instance.foobar", &instance),
					testAccCheckComputeInstanceTag(&instance, "foo"),
					testAccCheckComputeInstanceMetadata(&instance, "foo", "bar"),
					testAccCheckComputeInstanceDisk(&instance, instanceName, true, true),
				),
			},
		},
	})
}

func TestAccComputeInstance_basic1(t *testing.T) {
	var instance compute.Instance
	var instanceName = fmt.Sprintf("instance-test-%s", acctest.RandString(10))

	resource.Test(t, resource.TestCase{
		PreCheck:     func() { testAccPreCheck(t) },
		Providers:    testAccProviders,
		CheckDestroy: testAccCheckComputeInstanceDestroy,
		Steps: []resource.TestStep{
			resource.TestStep{
				Config: testAccComputeInstance_basic(instanceName),
				Check: resource.ComposeTestCheckFunc(
					testAccCheckComputeInstanceExists(
						"google_compute_instance.foobar", &instance),
					testAccCheckComputeInstanceTag(&instance, "foo"),
					testAccCheckComputeInstanceMetadata(&instance, "foo", "bar"),
					testAccCheckComputeInstanceMetadata(&instance, "baz", "qux"),
					testAccCheckComputeInstanceDisk(&instance, instanceName, true, true),
				),
			},
		},
	})
}

func TestAccComputeInstance_basic2(t *testing.T) {
	var instance compute.Instance
	var instanceName = fmt.Sprintf("instance-test-%s", acctest.RandString(10))

	resource.Test(t, resource.TestCase{
		PreCheck:     func() { testAccPreCheck(t) },
		Providers:    testAccProviders,
		CheckDestroy: testAccCheckComputeInstanceDestroy,
		Steps: []resource.TestStep{
			resource.TestStep{
				Config: testAccComputeInstance_basic2(instanceName),
				Check: resource.ComposeTestCheckFunc(
					testAccCheckComputeInstanceExists(
						"google_compute_instance.foobar", &instance),
					testAccCheckComputeInstanceTag(&instance, "foo"),
					testAccCheckComputeInstanceMetadata(&instance, "foo", "bar"),
					testAccCheckComputeInstanceDisk(&instance, instanceName, true, true),
				),
			},
		},
	})
}

func TestAccComputeInstance_basic3(t *testing.T) {
	var instance compute.Instance
	var instanceName = fmt.Sprintf("instance-test-%s", acctest.RandString(10))

	resource.Test(t, resource.TestCase{
		PreCheck:     func() { testAccPreCheck(t) },
		Providers:    testAccProviders,
		CheckDestroy: testAccCheckComputeInstanceDestroy,
		Steps: []resource.TestStep{
			resource.TestStep{
				Config: testAccComputeInstance_basic3(instanceName),
				Check: resource.ComposeTestCheckFunc(
					testAccCheckComputeInstanceExists(
						"google_compute_instance.foobar", &instance),
					testAccCheckComputeInstanceTag(&instance, "foo"),
					testAccCheckComputeInstanceMetadata(&instance, "foo", "bar"),
					testAccCheckComputeInstanceDisk(&instance, instanceName, true, true),
				),
			},
		},
	})
}

func TestAccComputeInstance_basic4(t *testing.T) {
	var instance compute.Instance
	var instanceName = fmt.Sprintf("instance-test-%s", acctest.RandString(10))

	resource.Test(t, resource.TestCase{
		PreCheck:     func() { testAccPreCheck(t) },
		Providers:    testAccProviders,
		CheckDestroy: testAccCheckComputeInstanceDestroy,
		Steps: []resource.TestStep{
			resource.TestStep{
				Config: testAccComputeInstance_basic4(instanceName),
				Check: resource.ComposeTestCheckFunc(
					testAccCheckComputeInstanceExists(
						"google_compute_instance.foobar", &instance),
					testAccCheckComputeInstanceTag(&instance, "foo"),
					testAccCheckComputeInstanceMetadata(&instance, "foo", "bar"),
					testAccCheckComputeInstanceDisk(&instance, instanceName, true, true),
				),
			},
		},
	})
}

func TestAccComputeInstance_basic5(t *testing.T) {
	var instance compute.Instance
	var instanceName = fmt.Sprintf("instance-test-%s", acctest.RandString(10))

	resource.Test(t, resource.TestCase{
		PreCheck:     func() { testAccPreCheck(t) },
		Providers:    testAccProviders,
		CheckDestroy: testAccCheckComputeInstanceDestroy,
		Steps: []resource.TestStep{
			resource.TestStep{
				Config: testAccComputeInstance_basic5(instanceName),
				Check: resource.ComposeTestCheckFunc(
					testAccCheckComputeInstanceExists(
						"google_compute_instance.foobar", &instance),
					testAccCheckComputeInstanceTag(&instance, "foo"),
					testAccCheckComputeInstanceMetadata(&instance, "foo", "bar"),
					testAccCheckComputeInstanceDisk(&instance, instanceName, true, true),
				),
			},
		},
	})
}

func TestAccComputeInstance_IP(t *testing.T) {
	var instance compute.Instance
	var ipName = fmt.Sprintf("instance-test-%s", acctest.RandString(10))
	var instanceName = fmt.Sprintf("instance-test-%s", acctest.RandString(10))

	resource.Test(t, resource.TestCase{
		PreCheck:     func() { testAccPreCheck(t) },
		Providers:    testAccProviders,
		CheckDestroy: testAccCheckComputeInstanceDestroy,
		Steps: []resource.TestStep{
			resource.TestStep{
				Config: testAccComputeInstance_ip(ipName, instanceName),
				Check: resource.ComposeTestCheckFunc(
					testAccCheckComputeInstanceExists(
						"google_compute_instance.foobar", &instance),
					testAccCheckComputeInstanceAccessConfigHasIP(&instance),
				),
			},
		},
	})
}

func TestAccComputeInstance_disksWithoutAutodelete(t *testing.T) {
	var instance compute.Instance
	var instanceName = fmt.Sprintf("instance-test-%s", acctest.RandString(10))
	var diskName = fmt.Sprintf("instance-testd-%s", acctest.RandString(10))

	resource.Test(t, resource.TestCase{
		PreCheck:     func() { testAccPreCheck(t) },
		Providers:    testAccProviders,
		CheckDestroy: testAccCheckComputeInstanceDestroy,
		Steps: []resource.TestStep{
			resource.TestStep{
				Config: testAccComputeInstance_disks(diskName, instanceName, false),
				Check: resource.ComposeTestCheckFunc(
					testAccCheckComputeInstanceExists(
						"google_compute_instance.foobar", &instance),
					testAccCheckComputeInstanceDisk(&instance, instanceName, true, true),
					testAccCheckComputeInstanceDisk(&instance, diskName, false, false),
				),
			},
		},
	})
}

func TestAccComputeInstance_disksWithAutodelete(t *testing.T) {
	var instance compute.Instance
	var instanceName = fmt.Sprintf("instance-test-%s", acctest.RandString(10))
	var diskName = fmt.Sprintf("instance-testd-%s", acctest.RandString(10))

	resource.Test(t, resource.TestCase{
		PreCheck:     func() { testAccPreCheck(t) },
		Providers:    testAccProviders,
		CheckDestroy: testAccCheckComputeInstanceDestroy,
		Steps: []resource.TestStep{
			resource.TestStep{
				Config: testAccComputeInstance_disks(diskName, instanceName, true),
				Check: resource.ComposeTestCheckFunc(
					testAccCheckComputeInstanceExists(
						"google_compute_instance.foobar", &instance),
					testAccCheckComputeInstanceDisk(&instance, instanceName, true, true),
					testAccCheckComputeInstanceDisk(&instance, diskName, true, false),
				),
			},
		},
	})
}

func TestAccComputeInstance_local_ssd(t *testing.T) {
	var instance compute.Instance
	var instanceName = fmt.Sprintf("instance-test-%s", acctest.RandString(10))

	resource.Test(t, resource.TestCase{
		PreCheck:     func() { testAccPreCheck(t) },
		Providers:    testAccProviders,
		CheckDestroy: testAccCheckComputeInstanceDestroy,
		Steps: []resource.TestStep{
			resource.TestStep{
				Config: testAccComputeInstance_local_ssd(instanceName),
				Check: resource.ComposeTestCheckFunc(
					testAccCheckComputeInstanceExists(
						"google_compute_instance.local-ssd", &instance),
					testAccCheckComputeInstanceDisk(&instance, instanceName, true, true),
				),
			},
		},
	})
}

func TestAccComputeInstance_update_deprecated_network(t *testing.T) {
	var instance compute.Instance
	var instanceName = fmt.Sprintf("instance-test-%s", acctest.RandString(10))

	resource.Test(t, resource.TestCase{
		PreCheck:     func() { testAccPreCheck(t) },
		Providers:    testAccProviders,
		CheckDestroy: testAccCheckComputeInstanceDestroy,
		Steps: []resource.TestStep{
			resource.TestStep{
				Config: testAccComputeInstance_basic_deprecated_network(instanceName),
				Check: resource.ComposeTestCheckFunc(
					testAccCheckComputeInstanceExists(
						"google_compute_instance.foobar", &instance),
				),
			},
			resource.TestStep{
				Config: testAccComputeInstance_update_deprecated_network(instanceName),
				Check: resource.ComposeTestCheckFunc(
					testAccCheckComputeInstanceExists(
						"google_compute_instance.foobar", &instance),
					testAccCheckComputeInstanceMetadata(
						&instance, "bar", "baz"),
					testAccCheckComputeInstanceTag(&instance, "baz"),
				),
			},
		},
	})
}

func TestAccComputeInstance_forceNewAndChangeMetadata(t *testing.T) {
	var instance compute.Instance
	var instanceName = fmt.Sprintf("instance-test-%s", acctest.RandString(10))

	resource.Test(t, resource.TestCase{
		PreCheck:     func() { testAccPreCheck(t) },
		Providers:    testAccProviders,
		CheckDestroy: testAccCheckComputeInstanceDestroy,
		Steps: []resource.TestStep{
			resource.TestStep{
				Config: testAccComputeInstance_basic(instanceName),
				Check: resource.ComposeTestCheckFunc(
					testAccCheckComputeInstanceExists(
						"google_compute_instance.foobar", &instance),
				),
			},
			resource.TestStep{
				Config: testAccComputeInstance_forceNewAndChangeMetadata(instanceName),
				Check: resource.ComposeTestCheckFunc(
					testAccCheckComputeInstanceExists(
						"google_compute_instance.foobar", &instance),
					testAccCheckComputeInstanceMetadata(
						&instance, "qux", "true"),
				),
			},
		},
	})
}

func TestAccComputeInstance_update(t *testing.T) {
	var instance compute.Instance
	var instanceName = fmt.Sprintf("instance-test-%s", acctest.RandString(10))

	resource.Test(t, resource.TestCase{
		PreCheck:     func() { testAccPreCheck(t) },
		Providers:    testAccProviders,
		CheckDestroy: testAccCheckComputeInstanceDestroy,
		Steps: []resource.TestStep{
			resource.TestStep{
				Config: testAccComputeInstance_basic(instanceName),
				Check: resource.ComposeTestCheckFunc(
					testAccCheckComputeInstanceExists(
						"google_compute_instance.foobar", &instance),
				),
			},
			resource.TestStep{
				Config: testAccComputeInstance_update(instanceName),
				Check: resource.ComposeTestCheckFunc(
					testAccCheckComputeInstanceExists(
						"google_compute_instance.foobar", &instance),
					testAccCheckComputeInstanceMetadata(
						&instance, "bar", "baz"),
					testAccCheckComputeInstanceTag(&instance, "baz"),
					testAccCheckComputeInstanceAccessConfig(&instance),
				),
			},
		},
	})
}

func TestAccComputeInstance_service_account(t *testing.T) {
	var instance compute.Instance
	var instanceName = fmt.Sprintf("instance-test-%s", acctest.RandString(10))

	resource.Test(t, resource.TestCase{
		PreCheck:     func() { testAccPreCheck(t) },
		Providers:    testAccProviders,
		CheckDestroy: testAccCheckComputeInstanceDestroy,
		Steps: []resource.TestStep{
			resource.TestStep{
				Config: testAccComputeInstance_service_account(instanceName),
				Check: resource.ComposeTestCheckFunc(
					testAccCheckComputeInstanceExists(
						"google_compute_instance.foobar", &instance),
					testAccCheckComputeInstanceServiceAccount(&instance,
						"https://www.googleapis.com/auth/compute.readonly"),
					testAccCheckComputeInstanceServiceAccount(&instance,
						"https://www.googleapis.com/auth/devstorage.read_only"),
					testAccCheckComputeInstanceServiceAccount(&instance,
						"https://www.googleapis.com/auth/userinfo.email"),
				),
			},
		},
	})
}

func TestAccComputeInstance_scheduling(t *testing.T) {
	var instance compute.Instance
	var instanceName = fmt.Sprintf("instance-test-%s", acctest.RandString(10))

	resource.Test(t, resource.TestCase{
		PreCheck:     func() { testAccPreCheck(t) },
		Providers:    testAccProviders,
		CheckDestroy: testAccCheckComputeInstanceDestroy,
		Steps: []resource.TestStep{
			resource.TestStep{
				Config: testAccComputeInstance_scheduling(instanceName),
				Check: resource.ComposeTestCheckFunc(
					testAccCheckComputeInstanceExists(
						"google_compute_instance.foobar", &instance),
				),
			},
		},
	})
}

func TestAccComputeInstance_subnet_auto(t *testing.T) {
	var instance compute.Instance
	var instanceName = fmt.Sprintf("instance-test-%s", acctest.RandString(10))

	resource.Test(t, resource.TestCase{
		PreCheck:     func() { testAccPreCheck(t) },
		Providers:    testAccProviders,
		CheckDestroy: testAccCheckComputeInstanceDestroy,
		Steps: []resource.TestStep{
			resource.TestStep{
				Config: testAccComputeInstance_subnet_auto(instanceName),
				Check: resource.ComposeTestCheckFunc(
					testAccCheckComputeInstanceExists(
						"google_compute_instance.foobar", &instance),
					testAccCheckComputeInstanceHasSubnet(&instance),
				),
			},
		},
	})
}

func TestAccComputeInstance_subnet_custom(t *testing.T) {
	var instance compute.Instance
	var instanceName = fmt.Sprintf("instance-test-%s", acctest.RandString(10))

	resource.Test(t, resource.TestCase{
		PreCheck:     func() { testAccPreCheck(t) },
		Providers:    testAccProviders,
		CheckDestroy: testAccCheckComputeInstanceDestroy,
		Steps: []resource.TestStep{
			resource.TestStep{
				Config: testAccComputeInstance_subnet_custom(instanceName),
				Check: resource.ComposeTestCheckFunc(
					testAccCheckComputeInstanceExists(
						"google_compute_instance.foobar", &instance),
					testAccCheckComputeInstanceHasSubnet(&instance),
				),
			},
		},
	})
}

func TestAccComputeInstance_subnet_xpn(t *testing.T) {
	var instance compute.Instance
	var instanceName = fmt.Sprintf("instance-test-%s", acctest.RandString(10))
	var xpn_host = os.Getenv("GOOGLE_XPN_HOST_PROJECT")
	if xpn_host == "" {
		t.Fatal("GOOGLE_XPN_HOST_PROJECT must be set for TestAccComputeInstance_subnet_xpn test")
	}

	resource.Test(t, resource.TestCase{
		PreCheck:     func() { testAccPreCheck(t) },
		Providers:    testAccProviders,
		CheckDestroy: testAccCheckComputeInstanceDestroy,
		Steps: []resource.TestStep{
			resource.TestStep{
				Config: testAccComputeInstance_subnet_xpn(instanceName, xpn_host),
				Check: resource.ComposeTestCheckFunc(
					testAccCheckComputeInstanceExists(
						"google_compute_instance.foobar", &instance),
					testAccCheckComputeInstanceHasSubnet(&instance),
				),
			},
		},
	})
}

func TestAccComputeInstance_address_auto(t *testing.T) {
	var instance compute.Instance
	var instanceName = fmt.Sprintf("instance-test-%s", acctest.RandString(10))

	resource.Test(t, resource.TestCase{
		PreCheck:     func() { testAccPreCheck(t) },
		Providers:    testAccProviders,
		CheckDestroy: testAccCheckComputeInstanceDestroy,
		Steps: []resource.TestStep{
			resource.TestStep{
				Config: testAccComputeInstance_address_auto(instanceName),
				Check: resource.ComposeTestCheckFunc(
					testAccCheckComputeInstanceExists(
						"google_compute_instance.foobar", &instance),
					testAccCheckComputeInstanceHasAnyAddress(&instance),
				),
			},
		},
	})
}

func TestAccComputeInstance_address_custom(t *testing.T) {
	var instance compute.Instance
	var instanceName = fmt.Sprintf("instance-test-%s", acctest.RandString(10))
	var address = "10.0.200.200"
	resource.Test(t, resource.TestCase{
		PreCheck:     func() { testAccPreCheck(t) },
		Providers:    testAccProviders,
		CheckDestroy: testAccCheckComputeInstanceDestroy,
		Steps: []resource.TestStep{
			resource.TestStep{
				Config: testAccComputeInstance_address_custom(instanceName, address),
				Check: resource.ComposeTestCheckFunc(
					testAccCheckComputeInstanceExists(
						"google_compute_instance.foobar", &instance),
					testAccCheckComputeInstanceHasAddress(&instance, address),
				),
			},
		},
	})
}

func TestAccComputeInstance_private_image_family(t *testing.T) {
	var instance compute.Instance
	var instanceName = fmt.Sprintf("instance-test-%s", acctest.RandString(10))
	var diskName = fmt.Sprintf("instance-testd-%s", acctest.RandString(10))
	var imageName = fmt.Sprintf("instance-testi-%s", acctest.RandString(10))
	var familyName = fmt.Sprintf("instance-testf-%s", acctest.RandString(10))

	resource.Test(t, resource.TestCase{
		PreCheck:     func() { testAccPreCheck(t) },
		Providers:    testAccProviders,
		CheckDestroy: testAccCheckComputeInstanceDestroy,
		Steps: []resource.TestStep{
			resource.TestStep{
				Config: testAccComputeInstance_private_image_family(diskName, imageName, familyName, instanceName),
				Check: resource.ComposeTestCheckFunc(
					testAccCheckComputeInstanceExists(
						"google_compute_instance.foobar", &instance),
				),
			},
		},
	})
}

func TestAccComputeInstance_invalid_disk(t *testing.T) {
	var instanceName = fmt.Sprintf("instance-test-%s", acctest.RandString(10))
	var diskName = fmt.Sprintf("instance-testd-%s", acctest.RandString(10))

	resource.Test(t, resource.TestCase{
		PreCheck:     func() { testAccPreCheck(t) },
		Providers:    testAccProviders,
		CheckDestroy: testAccCheckComputeInstanceDestroy,
		Steps: []resource.TestStep{
			resource.TestStep{
				Config:      testAccComputeInstance_invalid_disk(diskName, instanceName),
				ExpectError: regexp.MustCompile("Error: cannot define both disk and type."),
			},
		},
	})
}

func testAccCheckComputeInstanceDestroy(s *terraform.State) error {
	config := testAccProvider.Meta().(*Config)

	for _, rs := range s.RootModule().Resources {
		if rs.Type != "google_compute_instance" {
			continue
		}

		_, err := config.clientCompute.Instances.Get(
			config.Project, rs.Primary.Attributes["zone"], rs.Primary.ID).Do()
		if err == nil {
			return fmt.Errorf("Instance still exists")
		}
	}

	return nil
}

func testAccCheckComputeInstanceExists(n string, instance *compute.Instance) resource.TestCheckFunc {
	return func(s *terraform.State) error {
		rs, ok := s.RootModule().Resources[n]
		if !ok {
			return fmt.Errorf("Not found: %s", n)
		}

		if rs.Primary.ID == "" {
			return fmt.Errorf("No ID is set")
		}

		config := testAccProvider.Meta().(*Config)

		found, err := config.clientCompute.Instances.Get(
			config.Project, rs.Primary.Attributes["zone"], rs.Primary.ID).Do()
		if err != nil {
			return err
		}

		if found.Name != rs.Primary.ID {
			return fmt.Errorf("Instance not found")
		}

		*instance = *found

		return nil
	}
}

func testAccCheckComputeInstanceMetadata(
	instance *compute.Instance,
	k string, v string) resource.TestCheckFunc {
	return func(s *terraform.State) error {
		if instance.Metadata == nil {
			return fmt.Errorf("no metadata")
		}

		for _, item := range instance.Metadata.Items {
			if k != item.Key {
				continue
			}

			if item.Value != nil && v == *item.Value {
				return nil
			}

			return fmt.Errorf("bad value for %s: %s", k, *item.Value)
		}

		return fmt.Errorf("metadata not found: %s", k)
	}
}

func testAccCheckComputeInstanceAccessConfig(instance *compute.Instance) resource.TestCheckFunc {
	return func(s *terraform.State) error {
		for _, i := range instance.NetworkInterfaces {
			if len(i.AccessConfigs) == 0 {
				return fmt.Errorf("no access_config")
			}
		}

		return nil
	}
}

func testAccCheckComputeInstanceAccessConfigHasIP(instance *compute.Instance) resource.TestCheckFunc {
	return func(s *terraform.State) error {
		for _, i := range instance.NetworkInterfaces {
			for _, c := range i.AccessConfigs {
				if c.NatIP == "" {
					return fmt.Errorf("no NAT IP")
				}
			}
		}

		return nil
	}
}

func testAccCheckComputeInstanceDisk(instance *compute.Instance, source string, delete bool, boot bool) resource.TestCheckFunc {
	return func(s *terraform.State) error {
		if instance.Disks == nil {
			return fmt.Errorf("no disks")
		}

		for _, disk := range instance.Disks {
			if strings.LastIndex(disk.Source, "/"+source) == len(disk.Source)-len(source)-1 && disk.AutoDelete == delete && disk.Boot == boot {
				return nil
			}
		}

		return fmt.Errorf("Disk not found: %s", source)
	}
}

func testAccCheckComputeInstanceTag(instance *compute.Instance, n string) resource.TestCheckFunc {
	return func(s *terraform.State) error {
		if instance.Tags == nil {
			return fmt.Errorf("no tags")
		}

		for _, k := range instance.Tags.Items {
			if k == n {
				return nil
			}
		}

		return fmt.Errorf("tag not found: %s", n)
	}
}

func testAccCheckComputeInstanceServiceAccount(instance *compute.Instance, scope string) resource.TestCheckFunc {
	return func(s *terraform.State) error {
		if count := len(instance.ServiceAccounts); count != 1 {
			return fmt.Errorf("Wrong number of ServiceAccounts: expected 1, got %d", count)
		}

		for _, val := range instance.ServiceAccounts[0].Scopes {
			if val == scope {
				return nil
			}
		}

		return fmt.Errorf("Scope not found: %s", scope)
	}
}

func testAccCheckComputeInstanceHasSubnet(instance *compute.Instance) resource.TestCheckFunc {
	return func(s *terraform.State) error {
		for _, i := range instance.NetworkInterfaces {
			if i.Subnetwork == "" {
				return fmt.Errorf("no subnet")
			}
		}

		return nil
	}
}

func testAccCheckComputeInstanceHasAnyAddress(instance *compute.Instance) resource.TestCheckFunc {
	return func(s *terraform.State) error {
		for _, i := range instance.NetworkInterfaces {
			if i.NetworkIP == "" {
				return fmt.Errorf("no address")
			}
		}

		return nil
	}
}

func testAccCheckComputeInstanceHasAddress(instance *compute.Instance, address string) resource.TestCheckFunc {
	return func(s *terraform.State) error {
		for _, i := range instance.NetworkInterfaces {
			if i.NetworkIP != address {
				return fmt.Errorf("Wrong address found: expected %v, got %v", address, i.NetworkIP)
			}
		}

		return nil
	}
}

func testAccComputeInstance_basic_deprecated_network(instance string) string {
	return fmt.Sprintf(`
	resource "google_compute_instance" "foobar" {
		name = "%s"
		machine_type = "n1-standard-1"
		zone = "us-central1-a"
		can_ip_forward = false
		tags = ["foo", "bar"]

		disk {
			image = "debian-8-jessie-v20160803"
		}

		network {
			source = "default"
		}

		metadata {
			foo = "bar"
		}
	}`, instance)
}

func testAccComputeInstance_update_deprecated_network(instance string) string {
	return fmt.Sprintf(`
	resource "google_compute_instance" "foobar" {
		name = "%s"
		machine_type = "n1-standard-1"
		zone = "us-central1-a"
		tags = ["baz"]

		disk {
			image = "debian-8-jessie-v20160803"
		}

		network {
			source = "default"
		}

		metadata {
			bar = "baz"
		}
	}`, instance)
}

func testAccComputeInstance_basic(instance string) string {
	return fmt.Sprintf(`
	resource "google_compute_instance" "foobar" {
		name = "%s"
		machine_type = "n1-standard-1"
		zone = "us-central1-a"
		can_ip_forward = false
		tags = ["foo", "bar"]

		disk {
			image = "debian-8-jessie-v20160803"
		}

		network_interface {
			network = "default"
		}

		metadata {
			foo = "bar"
			baz = "qux"
		}

		create_timeout = 5

		metadata_startup_script = "echo Hello"
	}`, instance)
}

func testAccComputeInstance_basic2(instance string) string {
	return fmt.Sprintf(`
	resource "google_compute_instance" "foobar" {
		name = "%s"
		machine_type = "n1-standard-1"
		zone = "us-central1-a"
		can_ip_forward = false
		tags = ["foo", "bar"]

		disk {
			image = "debian-8"
		}

		network_interface {
			network = "default"
		}

		metadata {
			foo = "bar"
		}
	}`, instance)
}

func testAccComputeInstance_basic3(instance string) string {
	return fmt.Sprintf(`
	resource "google_compute_instance" "foobar" {
		name = "%s"
		machine_type = "n1-standard-1"
		zone = "us-central1-a"
		can_ip_forward = false
		tags = ["foo", "bar"]

		disk {
			image = "debian-cloud/debian-8-jessie-v20160803"
		}

		network_interface {
			network = "default"
		}


		metadata {
			foo = "bar"
		}
	}`, instance)
}

func testAccComputeInstance_basic4(instance string) string {
	return fmt.Sprintf(`
	resource "google_compute_instance" "foobar" {
		name = "%s"
		machine_type = "n1-standard-1"
		zone = "us-central1-a"
		can_ip_forward = false
		tags = ["foo", "bar"]

		disk {
			image = "debian-cloud/debian-8"
		}

		network_interface {
			network = "default"
		}


		metadata {
			foo = "bar"
		}
	}`, instance)
}

func testAccComputeInstance_basic5(instance string) string {
	return fmt.Sprintf(`
	resource "google_compute_instance" "foobar" {
		name = "%s"
		machine_type = "n1-standard-1"
		zone = "us-central1-a"
		can_ip_forward = false
		tags = ["foo", "bar"]

		disk {
			image = "https://www.googleapis.com/compute/v1/projects/debian-cloud/global/images/debian-8-jessie-v20160803"
		}

		network_interface {
			network = "default"
		}

		metadata {
			foo = "bar"
		}
	}`, instance)
}

// Update zone to ForceNew, and change metadata k/v entirely
// Generates diff mismatch
func testAccComputeInstance_forceNewAndChangeMetadata(instance string) string {
	return fmt.Sprintf(`
	resource "google_compute_instance" "foobar" {
		name = "%s"
		machine_type = "n1-standard-1"
		zone = "us-central1-a"
		zone = "us-central1-b"
		tags = ["baz"]

		disk {
			image = "debian-8-jessie-v20160803"
		}

		network_interface {
			network = "default"
			access_config { }
		}

		metadata {
			qux = "true"
		}
	}`, instance)
}

// Update metadata, tags, and network_interface
func testAccComputeInstance_update(instance string) string {
	return fmt.Sprintf(`
	resource "google_compute_instance" "foobar" {
		name = "%s"
		machine_type = "n1-standard-1"
		zone = "us-central1-a"
		tags = ["baz"]

		disk {
			image = "debian-8-jessie-v20160803"
		}

		network_interface {
			network = "default"
			access_config { }
		}

		metadata {
			bar = "baz"
		}
	}`, instance)
}

func testAccComputeInstance_ip(ip, instance string) string {
	return fmt.Sprintf(`
	resource "google_compute_address" "foo" {
		name = "%s"
	}

	resource "google_compute_instance" "foobar" {
		name = "%s"
		machine_type = "n1-standard-1"
		zone = "us-central1-a"
		tags = ["foo", "bar"]

		disk {
			image = "debian-8-jessie-v20160803"
		}

		network_interface {
			network = "default"
			access_config {
				nat_ip = "${google_compute_address.foo.address}"
			}
		}

		metadata {
			foo = "bar"
		}
	}`, ip, instance)
}

func testAccComputeInstance_disks(disk, instance string, autodelete bool) string {
	return fmt.Sprintf(`
	resource "google_compute_disk" "foobar" {
		name = "%s"
		size = 10
		type = "pd-ssd"
		zone = "us-central1-a"
	}

	resource "google_compute_instance" "foobar" {
		name = "%s"
		machine_type = "n1-standard-1"
		zone = "us-central1-a"

		disk {
			image = "debian-8-jessie-v20160803"
		}

		disk {
			disk = "${google_compute_disk.foobar.name}"
			auto_delete = %v
		}

		network_interface {
			network = "default"
		}

		metadata {
			foo = "bar"
		}
	}`, disk, instance, autodelete)
}

func testAccComputeInstance_local_ssd(instance string) string {
	return fmt.Sprintf(`
	resource "google_compute_instance" "local-ssd" {
		name = "%s"
		machine_type = "n1-standard-1"
		zone = "us-central1-a"

		disk {
			image = "debian-8-jessie-v20160803"
		}

		disk {
			type = "local-ssd"
			scratch = true
		}

		network_interface {
			network = "default"
		}

	}`, instance)
}

func testAccComputeInstance_service_account(instance string) string {
	return fmt.Sprintf(`
	resource "google_compute_instance" "foobar" {
		name = "%s"
		machine_type = "n1-standard-1"
		zone = "us-central1-a"

		disk {
			image = "debian-8-jessie-v20160803"
		}

		network_interface {
			network = "default"
		}

		service_account {
			scopes = [
				"userinfo-email",
				"compute-ro",
				"storage-ro",
			]
		}
	}`, instance)
}

func testAccComputeInstance_scheduling(instance string) string {
	return fmt.Sprintf(`
	resource "google_compute_instance" "foobar" {
		name = "%s"
		machine_type = "n1-standard-1"
		zone = "us-central1-a"

		disk {
			image = "debian-8-jessie-v20160803"
		}

		network_interface {
			network = "default"
		}

		scheduling {
		}
	}`, instance)
}

func testAccComputeInstance_subnet_auto(instance string) string {
	return fmt.Sprintf(`
	resource "google_compute_network" "inst-test-network" {
		name = "inst-test-network-%s"
		auto_create_subnetworks = true
	}

	resource "google_compute_instance" "foobar" {
		name = "%s"
		machine_type = "n1-standard-1"
		zone = "us-central1-a"

		disk {
			image = "debian-8-jessie-v20160803"
		}

		network_interface {
			network = "${google_compute_network.inst-test-network.name}"
			access_config {	}
		}

	}`, acctest.RandString(10), instance)
}

func testAccComputeInstance_subnet_custom(instance string) string {
	return fmt.Sprintf(`
	resource "google_compute_network" "inst-test-network" {
		name = "inst-test-network-%s"
		auto_create_subnetworks = false
	}

	resource "google_compute_subnetwork" "inst-test-subnetwork" {
		name = "inst-test-subnetwork-%s"
		ip_cidr_range = "10.0.0.0/16"
		region = "us-central1"
		network = "${google_compute_network.inst-test-network.self_link}"
	}

	resource "google_compute_instance" "foobar" {
		name = "%s"
		machine_type = "n1-standard-1"
		zone = "us-central1-a"

		disk {
			image = "debian-8-jessie-v20160803"
		}

		network_interface {
			subnetwork = "${google_compute_subnetwork.inst-test-subnetwork.name}"
			access_config {	}
		}

	}`, acctest.RandString(10), acctest.RandString(10), instance)
}

func testAccComputeInstance_subnet_xpn(instance, xpn_host string) string {
	return fmt.Sprintf(`
	resource "google_compute_network" "inst-test-network" {
		name = "inst-test-network-%s"
		auto_create_subnetworks = false
		project = "%s"
	}

	resource "google_compute_subnetwork" "inst-test-subnetwork" {
		name = "inst-test-subnetwork-%s"
		ip_cidr_range = "10.0.0.0/16"
		region = "us-central1"
		network = "${google_compute_network.inst-test-network.self_link}"
		project = "%s"
	}

	resource "google_compute_instance" "foobar" {
		name = "%s"
		machine_type = "n1-standard-1"
		zone = "us-central1-a"

		disk {
			image = "debian-8-jessie-v20160803"
		}

		network_interface {
			subnetwork = "${google_compute_subnetwork.inst-test-subnetwork.name}"
			subnetwork_project = "${google_compute_subnetwork.inst-test-subnetwork.project}"
			access_config {	}
		}

	}`, acctest.RandString(10), xpn_host, acctest.RandString(10), xpn_host, instance)
}

func testAccComputeInstance_address_auto(instance string) string {
	return fmt.Sprintf(`
	resource "google_compute_network" "inst-test-network" {
		name = "inst-test-network-%s"
	}
	resource "google_compute_subnetwork" "inst-test-subnetwork" {
		name = "inst-test-subnetwork-%s"
		ip_cidr_range = "10.0.0.0/16"
		region = "us-central1"
		network = "${google_compute_network.inst-test-network.self_link}"
	}
	resource "google_compute_instance" "foobar" {
		name = "%s"
		machine_type = "n1-standard-1"
		zone = "us-central1-a"

		disk {
			image = "debian-8-jessie-v20160803"
		}

		network_interface {
			subnetwork = "${google_compute_subnetwork.inst-test-subnetwork.name}"
			access_config {	}
		}

	}`, acctest.RandString(10), acctest.RandString(10), instance)
}

func testAccComputeInstance_address_custom(instance, address string) string {
	return fmt.Sprintf(`
	resource "google_compute_network" "inst-test-network" {
		name = "inst-test-network-%s"
	}
	resource "google_compute_subnetwork" "inst-test-subnetwork" {
		name = "inst-test-subnetwork-%s"
		ip_cidr_range = "10.0.0.0/16"
		region = "us-central1"
		network = "${google_compute_network.inst-test-network.self_link}"
	}
	resource "google_compute_instance" "foobar" {
		name = "%s"
		machine_type = "n1-standard-1"
		zone = "us-central1-a"

		disk {
			image = "debian-8-jessie-v20160803"
		}

		network_interface {
			subnetwork = "${google_compute_subnetwork.inst-test-subnetwork.name}"
		    address = "%s"
			access_config {	}
		}

	}`, acctest.RandString(10), acctest.RandString(10), instance, address)
}

func testAccComputeInstance_private_image_family(disk, image, family, instance string) string {
	return fmt.Sprintf(`
		resource "google_compute_disk" "foobar" {
			name = "%s"
			zone = "us-central1-a"
			image = "debian-8-jessie-v20160803"
		}

		resource "google_compute_image" "foobar" {
			name = "%s"
			source_disk = "${google_compute_disk.foobar.self_link}"
			family = "%s"
		}

		resource "google_compute_instance" "foobar" {
			name = "%s"
			machine_type = "n1-standard-1"
			zone = "us-central1-a"

			disk {
				image = "${google_compute_image.foobar.family}"
			}

			network_interface {
				network = "default"
			}

			metadata {
				foo = "bar"
			}
		}`, disk, image, family, instance)
}

func testAccComputeInstance_invalid_disk(disk, instance string) string {
	return fmt.Sprintf(`
		resource "google_compute_instance" "foobar" {
		  name         = "%s"
		  machine_type = "f1-micro"
		  zone         = "us-central1-a"

		  disk {
		    image = "ubuntu-os-cloud/ubuntu-1604-lts"
		    type  = "pd-standard"
		  }

		  disk {
		    disk        = "${google_compute_disk.foobar.name}"
		    type        = "pd-standard"
		    device_name = "xvdb"
		  }

		  network_interface {
		    network = "default"
		  }
		}

		resource "google_compute_disk" "foobar" {
		  name = "%s"
		  zone = "us-central1-a"
		  type = "pd-standard"
		  size = "1"
		}`, instance, disk)
}<|MERGE_RESOLUTION|>--- conflicted
+++ resolved
@@ -2,11 +2,8 @@
 
 import (
 	"fmt"
-<<<<<<< HEAD
+	"os"
 	"regexp"
-=======
-	"os"
->>>>>>> ab01c231
 	"strings"
 	"testing"
 
